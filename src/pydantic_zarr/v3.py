from __future__ import annotations

import json
from collections.abc import Callable, Mapping
from typing import (
    TYPE_CHECKING,
    Annotated,
    Any,
    Generic,
    Literal,
    NotRequired,
    Self,
    TypeAlias,
    TypeVar,
    Union,
    cast,
    overload,
)

import numpy as np
import numpy.typing as npt
import zarr
from pydantic import AfterValidator, BeforeValidator
from typing_extensions import TypedDict
from zarr.errors import ContainsArrayError, ContainsGroupError

from pydantic_zarr.core import (
    IncEx,
    StrictBase,
    contains_array,
    contains_group,
    ensure_key_no_path,
    model_like,
    tuplify_json,
)

if TYPE_CHECKING:
    from collections.abc import Sequence

    import numpy.typing as npt
    from zarr.abc.store import Store
    from zarr.core.array_spec import ArrayConfigParams


TBaseAttr: TypeAlias = Mapping[str, object]
TBaseItem: TypeAlias = Union["GroupSpec", "ArraySpec"]

# These types are for convenience when dealing with unknown ArraySpecs and GroupSpecs
# because type variables don't have default values
AnyArraySpec: TypeAlias = "ArraySpec[TBaseAttr]"
AnyGroupSpec: TypeAlias = "GroupSpec[TBaseAttr, TBaseItem]"

TAttr = TypeVar("TAttr", bound=TBaseAttr)
TItem = TypeVar("TItem", bound=TBaseItem)

NodeType = Literal["group", "array"]

BoolFillValue = bool
IntFillValue = int
# todo: introduce a type that represents hexadecimal representations of floats
FloatFillValue = Literal["Infinity", "-Infinity", "NaN"] | float
ComplexFillValue = tuple[FloatFillValue, FloatFillValue]
RawFillValue = tuple[int, ...]

FillValue = BoolFillValue | IntFillValue | FloatFillValue | ComplexFillValue | RawFillValue

TName = TypeVar("TName", bound=str)
TConfig = TypeVar("TConfig", bound=Mapping[str, object])


class NamedConfig(TypedDict, Generic[TName, TConfig]):
    """
    A Zarr V3 metadata object.

    This class is parametrized by two type parameters: `TName` and `TConfig`.

    Attributes
    ----------

    name: TName
        The name of the metadata object.
    configuration: NotRequired[TConfig]
        The configuration of the metadata object.
    """

    name: TName
    configuration: NotRequired[TConfig]


class AnyNamedConfig(NamedConfig[str, Mapping[str, object]]):
    """
    This class models any Zarr metadata object that takes the form of a
    {"name": ..., "configuration": ...} dict, where the "configuration" key is not required.
    """


class RegularChunkingConfig(TypedDict):
    chunk_shape: tuple[int, ...]


RegularChunking = NamedConfig[Literal["regular"], RegularChunkingConfig]


class DefaultChunkKeyEncodingConfig(TypedDict):
    separator: Literal[".", "/"]


DefaultChunkKeyEncoding = NamedConfig[Literal["default"], DefaultChunkKeyEncodingConfig]


class NodeSpec(StrictBase):
    """
    The base class for V3 ArraySpec and GroupSpec.

    Attributes
    ----------

    zarr_format: Literal[3]
        The Zarr version represented by this node. Must be 3.
    """

    zarr_format: Literal[3] = 3


def stringify_dtype_v3(dtype: npt.DTypeLike | Mapping[str, object]) -> Mapping[str, object] | str:
    """
    Todo: refactor this when the zarr python dtypes work is released
    """
    if isinstance(dtype, str | Mapping):
        return dtype
    else:
        match np.dtype(dtype):
            case np.dtypes.Int8DType():
                return "int8"
            case np.dtypes.Int16DType():
                return "int16"
            case np.dtypes.Int32DType():
                return "int32"
            case np.dtypes.Int64DType():
                return "int64"
            case np.dtypes.UInt8DType():
                return "uint8"
            case np.dtypes.UInt16DType():
                return "uint16"
            case np.dtypes.UInt32DType():
                return "uint32"
            case np.dtypes.UInt64DType():
                return "uint64"
            case np.dtypes.Float16DType():
                return "float16"
            case np.dtypes.Float32DType():
                return "float32"
            case np.dtypes.Float16DType():
                return "float64"
            case np.dtypes.Float32DType():
                return "complex64"
            case np.dtypes.Complex128DType():
                return "complex128"
            case _:
                raise ValueError(f"Unsupported dtype: {dtype}")


DtypeStr = Annotated[str, BeforeValidator(stringify_dtype_v3)]


class ArraySpec(NodeSpec, Generic[TAttr]):
    """
    A model of a Zarr Version 3 Array.

    Attributes
    ----------

    node_type: Literal['array']
        The node type. Must be the string 'array'.
    attributes: TAttr
        User-defined metadata associated with this array.
    shape: Sequence[int]
        The shape of this array.
    data_type: str
        The data type of this array.
    chunk_grid: NamedConfig
        A `NamedConfig` object defining the chunk shape of this array.
    chunk_key_encoding: NamedConfig
        A `NamedConfig` object defining the chunk_key_encoding for the array.
    fill_value: FillValue
        The fill value for this array.
    codecs: Sequence[NamedConfig]
        The sequence of codices for this array.
    storage_transformers: Optional[Sequence[NamedConfig]]
        An optional sequence of `NamedConfig` objects that define the storage
        transformers for this array.
    dimension_names: Optional[Sequence[str]]
        An optional sequence of strings that gives names to each axis of the array.
    """

    node_type: Literal["array"] = "array"
    attributes: TAttr = cast(TAttr, {})
    shape: tuple[int, ...]
    data_type: DtypeStr | AnyNamedConfig
    chunk_grid: RegularChunking  # todo: validate this against shape
    chunk_key_encoding: DefaultChunkKeyEncoding  # todo: validate this against shape
    fill_value: FillValue  # todo: validate this against the data type
    codecs: tuple[AnyNamedConfig, ...]
    storage_transformers: tuple[AnyNamedConfig, ...] = ()
    dimension_names: tuple[str | None, ...] | None = None  # todo: validate this against shape

    def model_dump(
        self,
        *,
        mode: Literal["json", "python"] | str = "python",  # noqa: PYI051
        include: IncEx | None = None,  # type: ignore[override]
        exclude: IncEx | None = None,  # type: ignore[override]
        context: Any | None = None,
        by_alias: bool | None = None,
        exclude_unset: bool = False,
        exclude_defaults: bool = False,
        exclude_none: bool = False,
        round_trip: bool = False,
        warnings: (bool | Literal["none", "warn", "error"]) = True,
        fallback: Callable[[Any], Any] | None = None,
        serialize_as_any: bool = False,
    ) -> dict[str, Any]:
        """
        Override this method because the Zarr V3 spec requires that the dimension_names
        field be omitted from metadata entirely if it's empty.
        """
        d = super().model_dump(
            mode=mode,
            include=include,
            exclude=exclude,
            context=context,
            by_alias=by_alias,
            exclude_unset=exclude_unset,
            exclude_defaults=exclude_defaults,
            exclude_none=exclude_none,
            round_trip=round_trip,
            warnings=warnings,
            fallback=fallback,
            serialize_as_any=serialize_as_any,
        )

        if d["dimension_names"] is None:
            d.pop("dimension_names")
        return d

    @classmethod
    def from_array(
        cls,
        array: npt.NDArray[Any],
        *,
        attributes: Literal["auto"] | TAttr = "auto",
        chunk_grid: Literal["auto"] | AnyNamedConfig = "auto",
        chunk_key_encoding: Literal["auto"] | AnyNamedConfig = "auto",
        fill_value: Literal["auto"] | FillValue = "auto",
        codecs: Literal["auto"] | Sequence[AnyNamedConfig] = "auto",
        storage_transformers: Literal["auto"] | Sequence[AnyNamedConfig] = "auto",
        dimension_names: Literal["auto"] | Sequence[str | None] = "auto",
    ) -> Self:
        """
        Create an ArraySpec from a numpy array-like object.

        Parameters
        ----------
        array :
            object that conforms to the numpy array API.
            The shape and dtype of this object will be used to construct an ArraySpec.
            If the `chunks` keyword argument is not given, the shape of the array will
            be used for the chunks.

        Returns
        -------
        An instance of ArraySpec with properties derived from the provided array.

        """
        if attributes == "auto":
            attributes_actual = cast(TAttr, auto_attributes(array))
        else:
            attributes_actual = attributes

        if chunk_grid == "auto":
            chunk_grid_actual = auto_chunk_grid(array)
        else:
            chunk_grid_actual = chunk_grid

        chunk_key_actual: AnyNamedConfig
        if chunk_key_encoding == "auto":
            chunk_key_actual = {"name": "default", "configuration": {"separator": "/"}}
        else:
            chunk_key_actual = chunk_key_encoding

        if fill_value == "auto":
            fill_value_actual = auto_fill_value(array)
        else:
            fill_value_actual = fill_value

        if codecs == "auto":
            codecs_actual = auto_codecs(array)
        else:
            # why is mypy mad about this assignment?
            codecs_actual = codecs  # type: ignore[assignment]

        storage_transformers_actual: Sequence[AnyNamedConfig]
        if storage_transformers == "auto":
            storage_transformers_actual = auto_storage_transformers(array)
        else:
            storage_transformers_actual = storage_transformers

        dimension_names_actual: Sequence[str | None]
        if dimension_names == "auto":
            # why is mypy mad about this assignment?
            dimension_names_actual = auto_dimension_names(array)  # type: ignore[assignment]
        else:
            dimension_names_actual = dimension_names

        return cls(
            shape=array.shape,
            data_type=str(array.dtype),
            chunk_grid=chunk_grid_actual,
            attributes=attributes_actual,
            chunk_key_encoding=chunk_key_actual,
            fill_value=fill_value_actual,
            codecs=tuple(codecs_actual),
            storage_transformers=tuple(storage_transformers_actual),
            dimension_names=dimension_names_actual,
        )

    @classmethod
    def from_zarr(cls, array: zarr.Array) -> Self:
        """
        Create an ArraySpec from a `zarr.Array`.

        Parameters
        ----------
        array : zarr.Array

        Returns
        -------
        An instance of ArraySpec with properties derived from the provided zarr
        array.

        Examples
        --------
        >>> import zarr
        >>> from pydantic_zarr.v3 import ArraySpec
        >>> x = zarr.create((10,10))
        >>> ArraySpec.from_zarr(x)
        ArraySpec(zarr_format=2, attributes={}, shape=(10, 10), chunks=(10, 10), dtype='<f8', fill_value=0.0, order='C', filters=None, dimension_separator='.', compressor={'id': 'blosc', 'cname': 'lz4', 'clevel': 5, 'shuffle': 1, 'blocksize': 0})

        """
        from zarr.core.metadata import ArrayV3Metadata
        from zarr.core.metadata.v3 import V3JsonEncoder

        if not isinstance(array.metadata, ArrayV3Metadata):
            raise ValueError("Only zarr v3 arrays are supported")  # noqa: TRY004
        meta_json = json.loads(
            json.dumps(array.metadata.to_dict(), cls=V3JsonEncoder), object_hook=tuplify_json
        )
        return cls(
            attributes=meta_json["attributes"],
            shape=array.shape,
            data_type=meta_json["data_type"],
            chunk_grid=meta_json["chunk_grid"],
            chunk_key_encoding=meta_json["chunk_key_encoding"],
            fill_value=array.fill_value,
            codecs=meta_json["codecs"],
            storage_transformers=meta_json["storage_transformers"],
            dimension_names=meta_json.get("dimension_names", None),
        )

    def to_zarr(
        self,
        store: Store,
        path: str,
        *,
        overwrite: bool = False,
        config: ArrayConfigParams | None = None,
    ) -> zarr.Array:
        """
        Serialize an ArraySpec to a zarr array at a specific path in a zarr store.

        Parameters
        ----------
        store : instance of zarr.abc.store.Store
            The storage backend that will manifest the array.
        path : str
            The location of the array inside the store.
        overwrite : bool
            Whether to overwrite an existing array or group at the path. If overwrite is
            False and an array or group already exists at the path, an exception will be
            raised. Defaults to False.

        Returns
        -------
        A zarr array that is structurally identical to the ArraySpec.
        This operation will create metadata documents in the store.
        """
        # This sucks! This should be easier!
        from zarr.core.array import Array, AsyncArray
        from zarr.core.metadata.v3 import ArrayV3Metadata
        from zarr.core.sync import sync
        from zarr.storage._common import ensure_no_existing_node, make_store_path

        store_path = sync(make_store_path(store, path=path))
        if overwrite and store_path.store.supports_deletes:
            sync(store_path.delete_dir())
        else:
            sync(ensure_no_existing_node(store_path, zarr_format=3))

        meta: ArrayV3Metadata = ArrayV3Metadata.from_dict(self.model_dump())
        async_array = AsyncArray(metadata=meta, store_path=store_path, config=config)
        sync(async_array._save_metadata(meta))
        return Array(_async_array=async_array)


class GroupSpec(NodeSpec, Generic[TAttr, TItem]):
    """
    A model of a Zarr Version 3 Group.

    Attributes
    ----------

    node_type: Literal['group']
        The type of this node. Must be the string "group".
    attributes: TAttr
        The user-defined attributes of this group.
    members: dict[str, TItem] | None
        The members of this group. `members` is a dict with string keys and values that
        must inherit from either ArraySpec or GroupSpec.
    """

    node_type: Literal["group"] = "group"
<<<<<<< HEAD
    attributes: TAttr = cast("TAttr", {})  # type: ignore[assignment]
    members: Annotated[Mapping[str, TItem] | None, AfterValidator(ensure_key_no_path)] = {}

    @classmethod
    def from_flat(cls, data: Mapping[str, AnyArraySpec | AnyGroupSpec]) -> Self:
        """
        Create a `GroupSpec` from a flat hierarchy representation.

        The flattened hierarchy is a
        `dict` with the following constraints: keys must be valid paths; values must
        be `ArraySpec` or `GroupSpec` instances.

        Parameters
        ----------
        data : Dict[str, ArraySpec | GroupSpec]
            A flattened representation of a Zarr hierarchy.

        Returns
        -------
        GroupSpec
            A `GroupSpec` representation of the hierarchy.

        Examples
        --------
        >>> from pydantic_zarr.v3 import GroupSpec, ArraySpec
        >>> import numpy as np
        >>> flat = {'': GroupSpec(attributes={'foo': 10}, members=None)}
        >>> GroupSpec.from_flat(flat)
        GroupSpec(zarr_format=2, attributes={'foo': 10}, members={})
        >>> flat = {
            '': GroupSpec(attributes={'foo': 10}, members=None),
            '/a': ArraySpec.from_array(np.arange(10))}
        >>> GroupSpec.from_flat(flat)
        GroupSpec(zarr_format=2, attributes={'foo': 10}, members={'a': ArraySpec(zarr_format=2, attributes={}, shape=(10,), chunks=(10,), dtype='<i8', fill_value=0, order='C', filters=None, dimension_separator='/', compressor=None)})
        """
        from_flated = from_flat_group(data)
        return cls(**from_flated.model_dump())

    def to_flat(self, root_path: str = "") -> dict[str, AnyArraySpec | AnyGroupSpec]:
        """
        Flatten this `GroupSpec`.
        This method returns a `dict` with string keys and values that are `GroupSpec` or
        `ArraySpec`.

        Then the resulting `dict` will contain a copy of the input with a null `members` attribute
        under the key `root_path`, as well as copies of the result of calling `node.to_flat` on each
        element of `node.members`, each under a key created by joining `root_path` with a '/`
        character to the name of each member, and so on recursively for each sub-member.

        Parameters
        ----------
        root_path : `str`, default = ''
            The root path. The keys in `self.members` will be
            made relative to `root_path` when used as keys in the result dictionary.

        Returns
        -------
        Dict[str, ArraySpec | GroupSpec]
            A flattened representation of the hierarchy.

        Examples
        --------

        >>> from pydantic_zarr.v3 import to_flat, GroupSpec
        >>> g1 = GroupSpec(members=None, attributes={'foo': 'bar'})
        >>> to_flat(g1)
        {'': GroupSpec(zarr_format=3, attributes={'foo': 'bar'}, members=None)}
        >>> to_flat(g1 root_path='baz')
        {'baz': GroupSpec(zarr_format=3, attributes={'foo': 'bar'}, members=None)}
        >>> to_flat(GroupSpec(members={'g1': g1}, attributes={'foo': 'bar'}))
        {'/g1': GroupSpec(zarr_format=3, attributes={'foo': 'bar'}, members=None), '': GroupSpec(zarr_format=3, attributes={'foo': 'bar'}, members=None)}
        """
        return to_flat(self, root_path=root_path)
=======
    attributes: TAttr = cast("TAttr", {})
    members: Mapping[str, TItem] = cast("Mapping[str, TItem]", {})
>>>>>>> b4f2a060

    @classmethod
    def from_zarr(cls, group: zarr.Group, *, depth: int = -1) -> GroupSpec[TAttr, TItem]:
        """
        Create a GroupSpec from a zarr group. Subgroups and arrays contained in the zarr
        group will be converted to instances of GroupSpec and ArraySpec, respectively,
        and these spec instances will be stored in the .members attribute of the parent
        GroupSpec. This occurs recursively, so the entire zarr hierarchy below a given
        group can be represented as a GroupSpec.

        Parameters
        ----------
        group : zarr.Group
            The Zarr group to model.
        depth : int, default = -1
            An integer which may be no lower than -1. Determines how far into the tree to parse.
            The default value of -1 indicates that the entire hierarchy should be parsed.

        Returns
        -------
        An instance of GroupSpec that represents the structure of the zarr hierarchy.
        """

        result: GroupSpec[TAttr, TItem]
        attributes = group.attrs.asdict()
        members = {}

        if depth < -1:
            msg = (
                f"Invalid value for depth. Got {depth}, expected an integer "
                "greater than or equal to -1."
            )
            raise ValueError(msg)
        if depth == 0:
            return cls(attributes=attributes, members=None)
        new_depth = max(depth - 1, -1)
        for name, item in group.members():
            if isinstance(item, zarr.Array):
                # convert to dict before the final typed GroupSpec construction
                item_out = ArraySpec.from_zarr(item).model_dump()
            elif isinstance(item, zarr.Group):
                # convert to dict before the final typed GroupSpec construction
                item_out = GroupSpec.from_zarr(item, depth=new_depth).model_dump()
            else:
                msg = (  # type: ignore[unreachable]
                    f"Unparsable object encountered: {type(item)}. Expected zarr.Array"
                    " or zarr.Group."
                )

                raise ValueError(msg)  # noqa: TRY004
            members[name] = item_out

        result = cls(attributes=attributes, members=members)
        return result

    def to_zarr(
        self, store: Store, path: str, *, overwrite: bool = False, **kwargs: Any
    ) -> zarr.Group:
        """
        Serialize a GroupSpec to a zarr group at a specific path in a zarr store.

        Parameters
        ----------
        store : instance of zarr.abc.store.Store
            The storage backend that will manifest the group and its contents.
        path : str
            The location of the group inside the store.
        overwrite : bool
            Whether to overwrite an existing array or group at the path. If overwrite is
            False and an array or group already exists at the path, an exception will be
            raised. Defaults to False.

        Returns
        -------
        A zarr group that is structurally identical to the GroupSpec.
        This operation will create metadata documents in the store.
        """

        spec_dict = self.model_dump(exclude={"members": True})
        attrs = spec_dict.pop("attributes")
        if contains_group(store, path):
            extant_group = zarr.group(store, path=path, zarr_format=3)
            if not self.like(extant_group):
                if not overwrite:
                    msg = (
                        f"A group already exists at path {path}. "
                        "That group is structurally dissimilar to the group you are trying to store. "
                        "Call `to_zarr` with `overwrite=True` to overwrite that group."
                    )
                    raise ContainsGroupError(msg)
            else:
                if not overwrite:
                    # if the extant group is structurally identical to self, and overwrite is false,
                    # then just return the extant group
                    return extant_group

        elif contains_array(store, path) and not overwrite:
            msg = (
                f"An array already exists at path {path}. "
                "Call to_zarr with overwrite=True to overwrite the array."
            )
            raise ContainsArrayError(msg)
        else:
            zarr.create_group(store=store, overwrite=overwrite, path=path, zarr_format=3)

        result = zarr.group(store=store, path=path, overwrite=overwrite, zarr_format=3)
        result.attrs.put(attrs)
        # consider raising an exception if a partial GroupSpec is provided
        if self.members is not None:
            for name, member in self.members.items():
                subpath = f"{path.rstrip('/')}/{name.lstrip('/')}"
                member.to_zarr(store, subpath, overwrite=overwrite, **kwargs)

        return result

    def like(
        self,
        other: AnyGroupSpec | zarr.Group,
        include: IncEx = None,
        exclude: IncEx = None,
    ) -> bool:
        """
        Compare a `GroupSpec` to another `GroupSpec` or a `zarr.Group`.

        This is parameterized over the fields to exclude or include in the comparison.
        Models are first converted to dict via the `model_dump` method of `pydantic.BaseModel`,
        then compared with the `==` operator.

        Parameters
        ----------
        other : GroupSpec | zarr.Group
            The group (model or actual) to compare with. If other is a `zarr.Group`, it will be
            converted to a `GroupSpec`.
        include : IncEx, default = None
            A specification of fields to include in the comparison. The default is `None`,
            which means that all fields will be included. See the documentation of
            `pydantic.BaseModel.model_dump` for more details.
        exclude : IncEx, default = None
            A specification of fields to exclude from the comparison. The default is `None`,
            which means that no fields will be excluded. See the documentation of
            `pydantic.BaseModel.model_dump` for more details.

        Returns
        -------
        bool
            `True` if the two models have identical fields, `False` otherwise.

        Examples
        --------
        >>> import zarr
        >>> from pydantic_zarr.v3 import GroupSpec
        >>> import numpy as np
        >>> z1 = zarr.group(path='z1')
        >>> z1a = z1.array(name='foo', data=np.arange(10))
        >>> z1_model = GroupSpec.from_zarr(z1)
        >>> print(z1_model.like(z1_model)) # it is like itself
        True
        >>> print(z1_model.like(z1))
        True
        >>> z2 = zarr.group(path='z2')
        >>> z2a = z2.array(name='foo', data=np.arange(10))
        >>> print(z1_model.like(z2))
        True
        >>> z2.attrs.put({'foo' : 100}) # now they have different attributes
        >>> print(z1_model.like(z2))
        False
        >>> print(z1_model.like(z2, exclude={'attributes'}))
        True
        """

        other_parsed: GroupSpec[Any, Any]
        if isinstance(other, zarr.Group):
            other_parsed = GroupSpec.from_zarr(other)
        else:
            other_parsed = other

        return model_like(self, other_parsed, include=include, exclude=exclude)


@overload
def from_zarr(element: zarr.Array, *, depth: int = ...) -> AnyArraySpec: ...


@overload
def from_zarr(element: zarr.Group, *, depth: int = ...) -> AnyGroupSpec: ...  # type: ignore[overload-cannot-match]


def from_zarr(element: zarr.Array | zarr.Group, *, depth: int = -1) -> AnyArraySpec | AnyGroupSpec:
    """
    Recursively parse a Zarr group or Zarr array into an ArraySpec or GroupSpec.

    Parameters
    ----------
    element : a zarr Array or zarr Group

    depth : int, default = -1
        An integer which may be no lower than -1. Determines how far into the tree to parse.
        The default value of -1 indicates that the entire hierarchy should be parsed.

    Returns
    -------
    An instance of GroupSpec or ArraySpec that represents the
    structure of the zarr group or array.
    """

    if isinstance(element, zarr.Array):
        return ArraySpec.from_zarr(element)
    else:
        return GroupSpec.from_zarr(element, depth=depth)


@overload
def to_zarr(
    spec: AnyArraySpec,
    store: Store,  # type: ignore[overload-cannot-match]
    path: str,
    overwrite: bool = False,
) -> zarr.Array: ...


@overload
def to_zarr(
    spec: AnyGroupSpec,
    store: Store,
    path: str,
    overwrite: bool = False,
) -> zarr.Group: ...


def to_zarr(
    spec: AnyArraySpec | AnyGroupSpec,
    store: Store,
    path: str,
    overwrite: bool = False,
) -> zarr.Array | zarr.Group:
    """
    Serialize a GroupSpec or ArraySpec to a zarr group or array at a specific path in
    a zarr store.

    Parameters
    ----------
    spec : GroupSpec or ArraySpec
        The GroupSpec or ArraySpec that will be serialized to storage.
    store : instance of zarr.abc.store.Store
        The storage backend that will manifest the group or array.
    path : str
        The location of the group or array inside the store.
    overwrite : bool
        Whether to overwrite an existing array or group at the path. If overwrite is
        False and an array or group already exists at the path, an exception will be
        raised. Defaults to False.

    Returns
    -------
    A zarr Group or Array that is structurally equivalent to the spec object.
    This operation will create metadata documents in the store.

    """
    return spec.to_zarr(store, path, overwrite=overwrite)


def from_flat(
    data: Mapping[str, AnyArraySpec | AnyGroupSpec],
) -> AnyArraySpec | AnyGroupSpec:
    """
    Wraps `from_flat_group`, handling the special case where a Zarr array is defined at the root of
    a hierarchy and thus is not contained by a Zarr group.

    Parameters
    ----------

    data : Dict[str, ArraySpec | GroupSpec]
        A flat representation of a Zarr hierarchy. This is a `dict` with keys that are strings,
        and values that are either `GroupSpec` or `ArraySpec` instances.

    Returns
    -------
    ArraySpec | GroupSpec
        The `ArraySpec` or `GroupSpec` representation of the input data.

    Examples
    --------
    >>> from pydantic_zarr.v3 import from_flat, GroupSpec, ArraySpec
    >>> import numpy as np
    >>> tree = {'': ArraySpec.from_array(np.arange(10))}
    >>> from_flat(tree) # special case of a Zarr array at the root of the hierarchy
    ArraySpec(zarr_format=2, attributes={}, shape=(10,), chunks=(10,), dtype='<i8', fill_value=0, order='C', filters=None, dimension_separator='/', compressor=None)
    >>> tree = {'/foo': ArraySpec.from_array(np.arange(10))}
    >>> from_flat(tree) # note that an implicit Group is created
    GroupSpec(zarr_format=2, attributes={}, members={'foo': ArraySpec(zarr_format=2, attributes={}, shape=(10,), chunks=(10,), dtype='<i8', fill_value=0, order='C', filters=None, dimension_separator='/', compressor=None)})
    """

    # minimal check that the keys are valid
    invalid_keys = [key for key in data if key.endswith("/")]
    if len(invalid_keys) > 0:
        msg = f'Invalid keys {invalid_keys} found in data. Keys may not end with the "/"" character'
        raise ValueError(msg)

    if tuple(data.keys()) == ("",) and isinstance(next(iter(data.values())), ArraySpec):
        return next(iter(data.values()))
    else:
        return from_flat_group(data)


def from_flat_group(
    data: Mapping[str, AnyArraySpec | AnyGroupSpec],
) -> AnyGroupSpec:
    """
    Generate a `GroupSpec` from a flat representation of a hierarchy, i.e. a `dict` with
    string keys (paths) and `ArraySpec` / `GroupSpec` values (nodes).

    Parameters
    ----------
    data : Dict[str, ArraySpec | GroupSpec]
        A flat representation of a Zarr hierarchy rooted at a Zarr group.

    Returns
    -------
    GroupSpec
        A `GroupSpec` that represents the hierarchy described by `data`.

    Examples
    --------
    >>> from pydantic_zarr.v3 import from_flat_group, GroupSpec, ArraySpec
    >>> import numpy as np
    >>> tree = {'/foo': ArraySpec.from_array(np.arange(10))}
    >>> from_flat_group(tree) # note that an implicit Group is created
    GroupSpec(zarr_format=2, attributes={}, members={'foo': ArraySpec(zarr_format=2, attributes={}, shape=(10,), chunks=(10,), dtype='<i8', fill_value=0, order='C', filters=None, dimension_separator='/', compressor=None)})
    """
    root_name = ""
    sep = "/"
    # arrays that will be members of the returned GroupSpec
    member_arrays: dict[str, ArraySpec[Any]] = {}
    # groups, and their members, that will be members of the returned GroupSpec.
    # this dict is populated by recursively applying `from_flat_group` function.
    member_groups: dict[str, GroupSpec[Any, Any]] = {}
    # this dict collects the arrayspecs and groupspecs that belong to one of the members of the
    # groupspecs we are constructing. They will later be aggregated in a recursive step that
    # populates member_groups
    submember_by_parent_name: dict[str, dict[str, ArraySpec[Any] | GroupSpec[Any, Any]]] = {}
    # copy the input to ensure that mutations are contained inside this function
    data_copy = dict(data).copy()
    # Get the root node
    try:
        # The root node is a GroupSpec with the key ""
        root_node = data_copy.pop(root_name)
        if isinstance(root_node, ArraySpec):
            raise ValueError("Got an ArraySpec as the root node. This is invalid.")  # noqa: TRY004
    except KeyError:
        # If a root node was not found, create a default one
        root_node = GroupSpec(attributes={}, members=None)

    # partition the tree (sans root node) into 2 categories: (arrays, groups + their members).
    for key, value in data_copy.items():
        key_parts = key.split(sep)
        if key_parts[0] != root_name:
            raise ValueError(f'Invalid path: {key} does not start with "{root_name}{sep}".')

        subparent_name = key_parts[1]
        if len(key_parts) == 2:
            # this is an array or group that belongs to the group we are ultimately returning
            if isinstance(value, ArraySpec):
                member_arrays[subparent_name] = value
            else:
                if subparent_name not in submember_by_parent_name:
                    submember_by_parent_name[subparent_name] = {}
                submember_by_parent_name[subparent_name][root_name] = value
        else:
            # these are groups or arrays that belong to one of the member groups
            # not great that we repeat this conditional dict initialization
            if subparent_name not in submember_by_parent_name:
                submember_by_parent_name[subparent_name] = {}
            submember_by_parent_name[subparent_name][sep.join([root_name, *key_parts[2:]])] = value

    # recurse
    for subparent_name, submemb in submember_by_parent_name.items():
        member_groups[subparent_name] = from_flat_group(submemb)

    return GroupSpec(members={**member_groups, **member_arrays}, attributes=root_node.attributes)


def auto_attributes(data: object) -> Mapping[str, object]:
    if hasattr(data, "attributes") and isinstance(data.attributes, Mapping):
        return data.attributes
    return {}


def auto_chunk_grid(data: object) -> AnyNamedConfig:
    if hasattr(data, "chunk_shape"):
        return {"name": "regular", "configuration": {"chunk_shape": tuple(data.chunk_shape)}}
    elif hasattr(data, "shape"):
        return {"name": "regular", "configuration": {"chunk_shape": tuple(data.shape)}}
    raise ValueError("Cannot get chunk grid from object without .shape attribute")


def auto_chunk_key_encoding(data: object) -> AnyNamedConfig:
    if hasattr(data, "metadata") and hasattr(data.metadata, "chunk_key_encoding"):
        return data.metadata.to_dict()["chunk_key_encoding"]
    return {"name": "default", "configuration": {"separator": "/"}}


def auto_fill_value(data: object) -> FillValue:
    if hasattr(data, "fill_value"):
        return data.fill_value
    elif hasattr(data, "dtype"):
        kind = np.dtype(data.dtype).kind
        if kind == "?":
            return False
        elif kind in ["i", "u"]:
            return 0
        elif kind in ["f"]:
            return "NaN"
        elif kind in ["c"]:
            return ("NaN", "NaN")
        else:
            raise ValueError(f"Cannot determine default fill value for data type {kind}")
    raise ValueError("Cannot determine default data type for object without shape attribute.")


def auto_codecs(data: object) -> tuple[AnyNamedConfig, ...]:
    if hasattr(data, "codecs"):
        return tuple(data.codecs)
    return ()


def auto_storage_transformers(data: object) -> tuple[AnyNamedConfig, ...]:
    if hasattr(data, "storage_transformers"):
        return tuple(data.storage_transformers)
    return ()


def auto_dimension_names(data: object) -> tuple[str | None, ...] | None:
    if hasattr(data, "dimension_names"):
        return tuple(data.dimension_names)
    return None


def to_flat(node: ArraySpec | GroupSpec, root_path: str = "") -> dict[str, ArraySpec | GroupSpec]:
    """
    Flatten a `GroupSpec` or `ArraySpec`.
    Converts a `GroupSpec` or `ArraySpec` and a string, into a `dict` with string keys and
    values that are `GroupSpec` or `ArraySpec`.

    If the input is an `ArraySpec`, then this function just returns the dict `{root_path: node}`.

    If the input is a `GroupSpec`, then the resulting `dict` will contain a copy of the input
    with a null `members` attribute under the key `root_path`, as well as copies of the result of
    calling `flatten_node` on each element of `node.members`, each under a key created by joining
    `root_path` with a '/` character to the name of each member, and so on recursively for each
    sub-member.

    Parameters
    ----------
    node : `GroupSpec` | `ArraySpec`
        The node to flatten.
    root_path : `str`, default = ''
        The root path. If `node` is a `GroupSpec`, then the keys in `node.members` will be
        made relative to `root_path` when used as keys in the result dictionary.

    Returns
    -------
    Dict[str, ArraySpec | GroupSpec]
        A flattened representation of the hierarchy.

    Examples
    --------

    >>> from pydantic_zarr.v3 import flatten, GroupSpec
    >>> g1 = GroupSpec(members=None, attributes={'foo': 'bar'})
    >>> to_flat(g1)
    {'': GroupSpec(zarr_format=3, attributes={'foo': 'bar'}, members=None)}
    >>> to_flat(g1 root_path='baz')
    {'baz': GroupSpec(zarr_format=3, attributes={'foo': 'bar'}, members=None)}
    >>> to_flat(GroupSpec(members={'g1': g1}, attributes={'foo': 'bar'}))
    {'/g1': GroupSpec(zarr_format=3, attributes={'foo': 'bar'}, members=None), '': GroupSpec(zarr_format=2, attributes={'foo': 'bar'}, members=None)}
    """
    result = {}
    model_copy: AnyArraySpec | AnyGroupSpec
    if isinstance(node, ArraySpec):
        model_copy = node.model_copy(deep=True)
    else:
        model_copy = node.model_copy(deep=True, update={"members": None})
        if node.members is not None:
            for name, value in node.members.items():
                result.update(to_flat(value, f"{root_path}/{name}"))

    result[root_path] = model_copy
    # sort by increasing key length
    return dict(sorted(result.items(), key=lambda v: len(v[0])))<|MERGE_RESOLUTION|>--- conflicted
+++ resolved
@@ -348,13 +348,19 @@
 
         """
         from zarr.core.metadata import ArrayV3Metadata
-        from zarr.core.metadata.v3 import V3JsonEncoder
 
         if not isinstance(array.metadata, ArrayV3Metadata):
             raise ValueError("Only zarr v3 arrays are supported")  # noqa: TRY004
-        meta_json = json.loads(
-            json.dumps(array.metadata.to_dict(), cls=V3JsonEncoder), object_hook=tuplify_json
-        )
+        try:
+            # this handles zarr 3.0.0 -- 3.0.9
+            from zarr.core.metadata.v3 import V3JsonEncoder  # type: ignore[attr-defined]
+
+            meta_json = json.loads(
+                json.dumps(array.metadata.to_dict(), cls=V3JsonEncoder), object_hook=tuplify_json
+            )
+        except ImportError:
+            meta_json = array.metadata.to_dict()
+
         return cls(
             attributes=meta_json["attributes"],
             shape=array.shape,
@@ -429,8 +435,7 @@
     """
 
     node_type: Literal["group"] = "group"
-<<<<<<< HEAD
-    attributes: TAttr = cast("TAttr", {})  # type: ignore[assignment]
+    attributes: TAttr = cast("TAttr", {})
     members: Annotated[Mapping[str, TItem] | None, AfterValidator(ensure_key_no_path)] = {}
 
     @classmethod
@@ -503,10 +508,6 @@
         {'/g1': GroupSpec(zarr_format=3, attributes={'foo': 'bar'}, members=None), '': GroupSpec(zarr_format=3, attributes={'foo': 'bar'}, members=None)}
         """
         return to_flat(self, root_path=root_path)
-=======
-    attributes: TAttr = cast("TAttr", {})
-    members: Mapping[str, TItem] = cast("Mapping[str, TItem]", {})
->>>>>>> b4f2a060
 
     @classmethod
     def from_zarr(cls, group: zarr.Group, *, depth: int = -1) -> GroupSpec[TAttr, TItem]:
@@ -691,7 +692,7 @@
 
 
 @overload
-def from_zarr(element: zarr.Group, *, depth: int = ...) -> AnyGroupSpec: ...  # type: ignore[overload-cannot-match]
+def from_zarr(element: zarr.Group, *, depth: int = ...) -> AnyGroupSpec: ...
 
 
 def from_zarr(element: zarr.Array | zarr.Group, *, depth: int = -1) -> AnyArraySpec | AnyGroupSpec:
@@ -721,7 +722,7 @@
 @overload
 def to_zarr(
     spec: AnyArraySpec,
-    store: Store,  # type: ignore[overload-cannot-match]
+    store: Store,
     path: str,
     overwrite: bool = False,
 ) -> zarr.Array: ...
