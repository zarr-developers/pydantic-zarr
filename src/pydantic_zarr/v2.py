--- conflicted
+++ resolved
@@ -165,11 +165,7 @@
         The default is "/".
     """
 
-<<<<<<< HEAD
-    attributes: TAttr = cast("TAttr", {})
-=======
     attributes: TAttr
->>>>>>> 0b9bd1d8
     shape: tuple[int, ...]
     chunks: tuple[int, ...]
     dtype: DtypeStr | list[tuple[Any, ...]]
@@ -492,11 +488,7 @@
         are either `ArraySpec` or `GroupSpec`.
     """
 
-<<<<<<< HEAD
-    attributes: TAttr = cast("TAttr", {})
-=======
     attributes: TAttr
->>>>>>> 0b9bd1d8
     members: Annotated[Mapping[str, TItem] | None, AfterValidator(ensure_key_no_path)] = {}
 
     @classmethod
