from __future__ import annotations

import json
import math
from collections.abc import Mapping
from importlib.metadata import version
from typing import (
    TYPE_CHECKING,
    Annotated,
    Any,
    Generic,
    Literal,
    Self,
    TypeAlias,
    TypeVar,
    Union,
    cast,
    get_args,
    overload,
)

import numcodecs
import numpy as np
import numpy.typing as npt
import zarr
from numcodecs.abc import Codec
from packaging.version import Version
from pydantic import AfterValidator, BaseModel, field_validator, model_validator
from pydantic.functional_validators import BeforeValidator
from zarr.core.metadata import ArrayV2Metadata
from zarr.errors import ContainsArrayError, ContainsGroupError

from pydantic_zarr.core import (
    IncEx,
    StrictBase,
    contains_array,
    contains_group,
    ensure_key_no_path,
    model_like,
    parse_dtype_v2,
)

if TYPE_CHECKING:
    from zarr.abc.store import Store

TBaseAttr: TypeAlias = Mapping[str, object] | BaseModel
TBaseItem: TypeAlias = Union["GroupSpec", "ArraySpec"]

AnyArraySpec: TypeAlias = "ArraySpec[Any]"
AnyGroupSpec: TypeAlias = "GroupSpec[Any, Any]"

TAttr = TypeVar("TAttr", bound=TBaseAttr)
TItem = TypeVar("TItem", bound=TBaseItem)

DtypeStr = Annotated[str, BeforeValidator(parse_dtype_v2)]

BoolFillValue = bool
IntFillValue = int
# todo: introduce a type that represents hexadecimal representations of floats
FloatFillValue = Literal["Infinity", "-Infinity", "NaN"] | float
ComplexFillValue = tuple[FloatFillValue, FloatFillValue]
RawFillValue = tuple[int, ...]

FillValue = (
    BoolFillValue | IntFillValue | FloatFillValue | ComplexFillValue | RawFillValue | str | None
)

DimensionSeparator = Literal[".", "/"]
MemoryOrder = Literal["C", "F"]


def dictify_codec(value: dict[str, Any] | Codec) -> dict[str, Any]:
    """
    Ensure that a `numcodecs.abc.Codec` is converted to a `dict`. If the input is not an
    instance of `numcodecs.abc.Codec`, then it is assumed to be a `dict` with string keys
    and it is returned unaltered.

    Parameters
    ----------

    value : dict[str, Any] | numcodecs.abc.Codec
        The value to be dictified if it is not already a dict.

    Returns
    -------
    dict[str, Any]
        If the input was a `Codec`, then the result of calling `get_config()` on that
        object is returned. This should be a dict with string keys. All other values pass
        through unaltered.
    """
    if isinstance(value, Codec):
        return value.get_config()
    return value


def parse_dimension_separator(data: Any) -> DimensionSeparator:
    """
    Parse the dimension_separator metadata as per the Zarr version 2 specification.
    If the input is `None`, this returns ".".
    If the input is either "." or "/", this returns it.
    Otherwise, raises a ValueError.

    Parameters
    ----------
    data : Any
        The input data to parse.

    Returns
    -------
    Literal["/", "."]
    """
    if data is None:
        return "."
    if data in get_args(DimensionSeparator):
        return cast("DimensionSeparator", data)
    raise ValueError(f'Invalid data, expected one of ("/", ".", None), got {data}')


CodecDict = Annotated[dict[str, Any], BeforeValidator(dictify_codec)]


class NodeSpec(StrictBase):
    """
    The base class for V2 `ArraySpec` and `GroupSpec`.

    Attributes
    ----------

    zarr_format: Literal[2]
        The Zarr version represented by this node. Must be 2.
    """

    zarr_format: Literal[2] = 2


class ArraySpec(NodeSpec, Generic[TAttr]):
    """
    A model of a Zarr Version 2 Array. The specification for the data structure being modeled by
    this class can be found in the
    [Zarr specification](https://zarr.readthedocs.io/en/stable/spec/v2.html#arrays).

    Attributes
    ----------
    attributes: TAttr, default = {}
        User-defined metadata associated with this array. Should be JSON-serializable.
    shape: tuple[int, ...]
        The shape of this array.
    dtype: str
        The data type of this array.
    chunks: Tuple[int, ...]
        The chunk size for this array.
    order: "C" | "F", default = "C"
        The memory order of this array. Must be either "C", which designates "C order",
        AKA lexicographic ordering or "F", which designates "F order", AKA colexicographic ordering.
        The default is "C".
    fill_value: FillValue, default = 0
        The fill value for this array. The default is 0.
    compressor: CodecDict | None
        A JSON-serializable representation of a compression codec, or None. The default is None.
    filters: List[CodecDict] | None, default = None
        A list of JSON-serializable representations of compression codec, or None.
        The default is None.
    dimension_separator: "." | "/", default = "/"
        The character used for partitioning the different dimensions of a chunk key.
        Must be either "/" or ".", or absent, in which case it is interpreted as ".".
        The default is "/".
    """

    attributes: TAttr = cast(TAttr, {})
    shape: tuple[int, ...]
    chunks: tuple[int, ...]
<<<<<<< HEAD
    dtype: DtypeStr | list[tuple[Any, ...]]
    fill_value: FillValue = 0
    order: Literal["C", "F"] = "C"
=======
    dtype: DtypeStr
    fill_value: int | float | None = 0
    order: MemoryOrder = "C"
>>>>>>> 815f5b72
    filters: list[CodecDict] | None = None
    dimension_separator: Annotated[
        DimensionSeparator, BeforeValidator(parse_dimension_separator)
    ] = "/"
    compressor: CodecDict | None = None

    @field_validator("filters", mode="after")
    @classmethod
    def validate_filters(cls, value: list[CodecDict] | None) -> list[CodecDict] | None:
        # Make sure filters is never an empty list
        if value == []:
            return None
        return value

    @model_validator(mode="after")
    def check_ndim(self) -> Self:
        """
        Check that the `shape` and `chunks` and attributes have the same length.
        """
        if (lshape := len(self.shape)) != (lchunks := len(self.chunks)):
            msg = (
                f"Length of shape must match length of chunks. Got {lshape} elements "
                f"for shape and {lchunks} elements for chunks."
            )
            raise ValueError(msg)
        return self

    @classmethod
    def from_array(
        cls,
        array: npt.NDArray[Any] | zarr.Array,
        chunks: Literal["auto"] | tuple[int, ...] = "auto",
        attributes: Literal["auto"] | TAttr = "auto",
        fill_value: Literal["auto"] | float | None = "auto",
        order: Literal["auto"] | MemoryOrder = "auto",
        filters: Literal["auto"] | list[CodecDict] | None = "auto",
        dimension_separator: Literal["auto"] | DimensionSeparator = "auto",
        compressor: Literal["auto"] | CodecDict | None = "auto",
    ) -> Self:
        """
        Create an `ArraySpec` from an array-like object. This is a convenience method for when Zarr array will be modelled from an existing array.
        This method takes nearly the same arguments as the `ArraySpec` constructor, minus `shape` and `dtype`, which will be inferred from the `array` argument.
        Additionally, this method accepts the string "auto" as a parameter for all other `ArraySpec` attributes, in which case these attributes will be
        inferred from the `array` argument, with a fallback value equal to the default `ArraySpec` parameters.

        Parameters
        ----------
        array : an array-like object
            Must have `shape` and `dtype` attributes.
            The `shape` and `dtype` of this object will be used to construct an `ArraySpec`.
        chunks : "auto" | tuple[int, ...], default = "auto"
            The chunks for this `ArraySpec`. If `chunks` is "auto" (the default), then this method first checks if `array` has a `chunksize` attribute, using it if present.
            This supports copying chunk sizes from dask arrays. If `array` does not have `chunksize`, then a routine from `zarr-python` is used to guess the chunk size,
            given the `shape` and `dtype` of `array`. If `chunks` is not auto, then it should be a tuple of ints.
        attributes : "auto" | TAttr, default = "auto"
            User-defined metadata associated with this array. Should be JSON-serializable. The default is "auto", which means that `array.attributes` will be used,
            with a fallback value of the empty dict `{}`.
        fill_value : "auto" | int | float | None, default = "auto"
            The fill value for this array. Either "auto" or FillValue. The default is "auto", which means that `array.fill_value` will be used if that attribute exists, with a fallback value of 0.
        order : "auto" | "C" | "F", default = "auto"
            The memory order of the `ArraySpec`. One of "auto", "C", or "F". The default is "auto", which means that, if present, `array.order`
            will be used, falling back to "C" if `array` does not have an `order` attribute.
        filters : "auto" | List[CodecDict] | None, default = "auto"
            The filters for this `ArraySpec`. One of "auto", a list of JSON-serializable representations of compression codec, or `None`. The default is "auto", which means that the `array.filters` attribute will be
            used, with a fallback value of `None`.
        dimension_separator : "auto" | "." | "/", default = "auto"
            Sets the character used for partitioning the different dimensions of a chunk key.
            Must be one of "auto", "/" or ".". The default is "auto", which means that `array.dimension_separator` is used, with a fallback value of "/".
        compressor : "auto" | CodecDict | None, default = "auto"
            The compressor for this `ArraySpec`. One of "auto", a JSON-serializable representation of a compression codec, or `None`. The default is "auto", which means that `array.compressor` attribute will be used, with a fallback value of `None`.

        Returns
        -------
        ArraySpec
            An instance of `ArraySpec` with `shape` and `dtype` attributes derived from `array`.

        Examples
        --------
        >>> from pydantic_zarr.v2 import ArraySpec
        >>> import numpy as np
        >>> x = ArraySpec.from_array(np.arange(10))
        >>> x
        ArraySpec(zarr_format=2, attributes={}, shape=(10,), chunks=(10,), dtype='<i8', fill_value=0, order='C', filters=None, dimension_separator='/', compressor=None)


        """
        attributes_actual: BaseModel | Mapping[str, object]
        shape_actual = array.shape
        dtype_actual = array.dtype

        if chunks == "auto":
            chunks_actual = auto_chunks(array)
        else:
            chunks_actual = chunks

        if attributes == "auto":
            attributes_actual = auto_attributes(array)
        else:
            attributes_actual = attributes

        if fill_value == "auto":
            fill_value_actual = auto_fill_value(array)
        else:
            fill_value_actual = fill_value

        if compressor == "auto":
            compressor_actual = auto_compresser(array)
        else:
            compressor_actual = compressor

        if filters == "auto":
            filters_actual = auto_filters(array)
        else:
            filters_actual = filters

        if order == "auto":
            order_actual = auto_order(array)
        else:
            order_actual = order

        if dimension_separator == "auto":
            dimension_separator_actual = auto_dimension_separator(array)
        else:
            dimension_separator_actual = dimension_separator

        return cls(
            shape=shape_actual,
            dtype=parse_dtype_v2(dtype_actual),
            chunks=chunks_actual,
            attributes=attributes_actual,
            fill_value=fill_value_actual,
            order=order_actual,
            compressor=compressor_actual,
            filters=filters_actual,
            dimension_separator=dimension_separator_actual,
        )

    @classmethod
    def from_zarr(cls, array: zarr.Array) -> Self:
        """
        Create an `ArraySpec` from an instance of `zarr.Array`.

        Parameters
        ----------
        array : zarr.Array

        Returns
        -------
        ArraySpec
            An instance of `ArraySpec` with properties derived from `array`.

        Examples
        --------
        >>> import zarr
        >>> from pydantic_zarr.v2 import ArraySpec
        >>> x = zarr.create((10,10))
        >>> ArraySpec.from_zarr(x)
        ArraySpec(zarr_format=2, attributes={}, shape=(10, 10), chunks=(10, 10), dtype='<f8', fill_value=0.0, order='C', filters=None, dimension_separator='.', compressor={'id': 'blosc', 'cname': 'lz4', 'clevel': 5, 'shuffle': 1, 'blocksize': 0})

        """
        if not isinstance(array.metadata, ArrayV2Metadata):
            msg = "Array is not a Zarr format 2 array"
            raise TypeError(msg)

        if Version(version("zarr")) < Version("3.1.0"):
            # this class was removed from zarr python 3.1.0
            from zarr.core.buffer import default_buffer_prototype

            # yes this is in fact terrible
            meta_json = json.loads(
                array.metadata.to_buffer_dict(prototype=default_buffer_prototype())[
                    ".zarray"
                ].to_bytes(),
            )
        else:
            meta_json = array.metadata.to_dict()

        return cls(
            shape=array.shape,
            chunks=array.chunks,
            dtype=meta_json["dtype"],
            fill_value=meta_json["fill_value"],
            order=array.order,
            filters=meta_json["filters"],
            dimension_separator=array.metadata.dimension_separator,
            compressor=meta_json["compressor"],
            attributes=array.attrs.asdict(),
        )

    def to_zarr(
        self,
        store: Store,
        path: str,
        *,
        overwrite: bool = False,
        **kwargs: Any,
    ) -> zarr.Array:
        """
        Serialize an `ArraySpec` to a Zarr array at a specific path in a Zarr store. This operation
        will create metadata documents in the store, but will not write any chunks.

        Parameters
        ----------
        store : instance of zarr.abc.store.Store
            The storage backend that will manifest the array.
        path : str
            The location of the array inside the store.
        overwrite : bool, default = False
            Whether to overwrite existing objects in storage to create the Zarr array.
        **kwargs : Any
            Additional keyword arguments are passed to `zarr.create`.

        Returns
        -------
        zarr.Array
            A Zarr array that is structurally identical to `self`.
        """
        spec_dict = self.model_dump()
        attrs = spec_dict.pop("attributes")
        if self.compressor is not None:
            spec_dict["compressor"] = numcodecs.get_codec(spec_dict["compressor"])
        if self.filters is not None:
            spec_dict["filters"] = [numcodecs.get_codec(f) for f in spec_dict["filters"]]
        if contains_array(store, path):
            extant_array = zarr.open_array(store, path=path, zarr_format=2)

            if not self.like(extant_array):
                if not overwrite:
                    raise ContainsArrayError(store, path)
            else:
                if not overwrite:
                    # extant_array is read-only, so we make a new array handle that
                    # takes **kwargs
                    return zarr.open_array(
                        store=extant_array.store, path=extant_array.path, zarr_format=2, **kwargs
                    )
        result = zarr.create(store=store, path=path, overwrite=overwrite, **spec_dict, **kwargs)
        result.attrs.put(attrs)
        return result

    def like(
        self,
        other: ArraySpec | zarr.Array,
        *,
        include: IncEx = None,
        exclude: IncEx = None,
    ) -> bool:
        """
        Compare am `ArraySpec` to another `ArraySpec` or a `zarr.Array`, parameterized over the
        fields to exclude or include in the comparison. Models are first converted to `dict` via the
        `model_dump` method of `pydantic.BaseModel`, then compared with the `==` operator.

        Parameters
        ----------
        other : ArraySpec | zarr.Array
            The array (model or actual) to compare with. If other is a `zarr.Array`, it will be
            converted to `ArraySpec` first.
        include : IncEx, default = None
            A specification of fields to include in the comparison. The default value is `None`,
            which means that all fields will be included. See the documentation of
            `pydantic.BaseModel.model_dump` for more details.
        exclude : IncEx, default = None
            A specification of fields to exclude from the comparison. The default value is `None`,
            which means that no fields will be excluded. See the documentation of
            `pydantic.BaseModel.model_dump` for more details.

        Returns
        -------
        bool
            `True` if the two models have identical fields, `False` otherwise, given
            the set of fields specified by the `include` and `exclude` keyword arguments.

        Examples
        --------
        >>> import zarr
        >>> from pydantic_zarr.v2 import ArraySpec
        >>> x = zarr.create((10,10))
        >>> x.attrs.put({'foo': 10})
        >>> x_model = ArraySpec.from_zarr(x)
        >>> print(x_model.like(x_model)) # it is like itself.
        True
        >>> print(x_model.like(x))
        True
        >>> y = zarr.create((10,10))
        >>> y.attrs.put({'foo': 11}) # x and y are the same, other than their attrs
        >>> print(x_model.like(y))
        False
        >>> print(x_model.like(y, exclude={'attributes'}))
        True
        """

        other_parsed: ArraySpec
        if isinstance(other, zarr.Array):
            other_parsed = ArraySpec.from_zarr(other)
        else:
            other_parsed = other

        return model_like(self, other_parsed, include=include, exclude=exclude)


class GroupSpec(NodeSpec, Generic[TAttr, TItem]):
    """
    A model of a Zarr Version 2 Group.
    The specification for the data structure being modeled by this
    class can be found in the
    [Zarr specification](https://zarr.readthedocs.io/en/stable/spec/v2.html#groups).

    Attributes
    ----------

    attributes: TAttr, default = {}
        The user-defined attributes of this group. Should be JSON-serializable.
    members: dict[str, TItem] | None, default = {}
        The members of this group. `members` may be `None`, which models the condition
        where the members are unknown, e.g., because they have not been discovered yet.
        If `members` is not `None`, then it must be a `Mapping` with string keys and values that
        are either `ArraySpec` or `GroupSpec`.
    """

    attributes: TAttr = cast(TAttr, {})
    members: Annotated[Mapping[str, TItem] | None, AfterValidator(ensure_key_no_path)] = {}

    @classmethod
    def from_zarr(cls, group: zarr.Group, *, depth: int = -1) -> Self:
        """
        Create a GroupSpec from an instance of `zarr.Group`. Subgroups and arrays contained in the
        Zarr group will be converted to instances of `GroupSpec` and `ArraySpec`, respectively,
        and these spec instances will be stored in the `members` attribute of the parent
        `GroupSpec`.

        This is a recursive function, and the depth of recursion can be controlled by the `depth`
        keyword argument. The default value for `depth` is -1, which directs this function to
        traverse the entirety of a `zarr.Group`. This may be slow for large hierarchies, in which
        case setting `depth` to a positive integer can limit how deep into the hierarchy the
        recursion goes.

        Parameters
        ----------
        group : zarr.Group
            The Zarr group to model.
        depth : int, default = -1
            An integer which may be no lower than -1. Determines how far into the tree to parse.
            The default value of -1 indicates that the entire hierarchy should be parsed.

        Returns
        -------
        An instance of GroupSpec that represents the structure of the Zarr hierarchy.
        """

        result: GroupSpec[TAttr, TItem]
        attributes = group.attrs.asdict()
        members = {}

        if depth < -1:
            msg = (
                f"Invalid value for depth. Got {depth}, expected an integer "
                "greater than or equal to -1."
            )
            raise ValueError(msg)
        if depth == 0:
            return cls(attributes=attributes, members=None)
        new_depth = max(depth - 1, -1)
        for name, item in group.members():
            if isinstance(item, zarr.Array):
                # convert to dict before the final typed GroupSpec construction
                item_out = ArraySpec.from_zarr(item).model_dump()
            elif isinstance(item, zarr.Group):
                # convert to dict before the final typed GroupSpec construction
                item_out = GroupSpec.from_zarr(item, depth=new_depth).model_dump()
            else:
                msg = (  # type: ignore[unreachable]
                    f"Unparsable object encountered: {type(item)}. Expected zarr.Array"
                    " or zarr.Group."
                )

                raise ValueError(msg)  # noqa: TRY004
            members[name] = item_out

        result = cls(attributes=attributes, members=members)
        return result

    def to_zarr(
        self, store: Store, path: str, *, overwrite: bool = False, **kwargs: Any
    ) -> zarr.Group:
        """
        Serialize this `GroupSpec` to a Zarr group at a specific path in a `zarr.abc.store.Store`.
        This operation will create metadata documents in the store.

        Parameters
        ----------
        store : zarr.abc.store.Store
            The storage backend that will manifest the group and its contents.
        path : str
            The location of the group inside the store.
        overwrite : bool, default = False
            Whether to overwrite existing objects in storage to create the Zarr group.
        **kwargs : Any
            Additional keyword arguments that will be passed to `zarr.create` for creating
            sub-arrays.

        Returns
        -------
        zarr.Group
            A zarr group that is structurally identical to `self`.

        """
        spec_dict = self.model_dump(exclude={"members": True})
        attrs = spec_dict.pop("attributes")
        if contains_group(store, path):
            extant_group = zarr.group(store, path=path, zarr_format=2)
            if not self.like(extant_group):
                if not overwrite:
                    msg = (
                        f"A group already exists at path {path}. "
                        "That group is structurally dissimilar to the group you are trying to store."
                        "Call to_zarr with overwrite=True to overwrite that group."
                    )
                    raise ContainsGroupError(msg)
            else:
                if not overwrite:
                    # if the extant group is structurally identical to self, and overwrite is false,
                    # then just return the extant group
                    return extant_group

        elif contains_array(store, path) and not overwrite:
            msg = (
                f"An array already exists at path {path}. "
                "Call to_zarr with overwrite=True to overwrite the array."
            )
            raise ContainsArrayError(msg)
        else:
            zarr.create_group(store=store, overwrite=overwrite, path=path, zarr_format=2)

        result = zarr.group(store=store, path=path, overwrite=overwrite, zarr_format=2)
        result.attrs.put(attrs)
        # consider raising an exception if a partial GroupSpec is provided
        if self.members is not None:
            for name, member in self.members.items():
                subpath = f"{path.rstrip('/')}/{name.lstrip('/')}"
                member.to_zarr(store, subpath, overwrite=overwrite, **kwargs)

        return result

    def like(
        self,
        other: GroupSpec | zarr.Group,
        include: IncEx = None,
        exclude: IncEx = None,
    ) -> bool:
        """
        Compare a `GroupSpec` to another `GroupSpec` or a `zarr.Group`, parameterized over the
        fields to exclude or include in the comparison. Models are first converted to dict via the
        `model_dump` method of `pydantic.BaseModel`, then compared with the `==` operator.

        Parameters
        ----------
        other : GroupSpec | zarr.Group
            The group (model or actual) to compare with. If other is a `zarr.Group`, it will be
            converted to a `GroupSpec`.
        include : IncEx, default = None
            A specification of fields to include in the comparison. The default is `None`,
            which means that all fields will be included. See the documentation of
            `pydantic.BaseModel.model_dump` for more details.
        exclude : IncEx, default = None
            A specification of fields to exclude from the comparison. The default is `None`,
            which means that no fields will be excluded. See the documentation of
            `pydantic.BaseModel.model_dump` for more details.

        Returns
        -------
        bool
            `True` if the two models have identical fields, `False` otherwise.

        Examples
        --------
        >>> import zarr
        >>> from pydantic_zarr.v2 import GroupSpec
        >>> import numpy as np
        >>> z1 = zarr.group(path='z1')
        >>> z1a = z1.array(name='foo', data=np.arange(10))
        >>> z1_model = GroupSpec.from_zarr(z1)
        >>> print(z1_model.like(z1_model)) # it is like itself
        True
        >>> print(z1_model.like(z1))
        True
        >>> z2 = zarr.group(path='z2')
        >>> z2a = z2.array(name='foo', data=np.arange(10))
        >>> print(z1_model.like(z2))
        True
        >>> z2.attrs.put({'foo' : 100}) # now they have different attributes
        >>> print(z1_model.like(z2))
        False
        >>> print(z1_model.like(z2, exclude={'attributes'}))
        True
        """

        other_parsed: GroupSpec
        if isinstance(other, zarr.Group):
            other_parsed = GroupSpec.from_zarr(other)
        else:
            other_parsed = other

        return model_like(self, other_parsed, include=include, exclude=exclude)

    def to_flat(self, root_path: str = "") -> dict[str, AnyArraySpec | AnyGroupSpec]:
        """
        Flatten this `GroupSpec`.
        This method returns a `dict` with string keys and values that are `GroupSpec` or
        `ArraySpec`.

        Then the resulting `dict` will contain a copy of the input with a null `members` attribute
        under the key `root_path`, as well as copies of the result of calling `node.to_flat` on each
        element of `node.members`, each under a key created by joining `root_path` with a '/`
        character to the name of each member, and so on recursively for each sub-member.

        Parameters
        ----------
        root_path : `str`, default = ''
            The root path. The keys in `self.members` will be
            made relative to `root_path` when used as keys in the result dictionary.

        Returns
        -------
        Dict[str, ArraySpec | GroupSpec]
            A flattened representation of the hierarchy.

        Examples
        --------

        >>> from pydantic_zarr.v2 import to_flat, GroupSpec
        >>> g1 = GroupSpec(members=None, attributes={'foo': 'bar'})
        >>> to_flat(g1)
        {'': GroupSpec(zarr_format=2, attributes={'foo': 'bar'}, members=None)}
        >>> to_flat(g1 root_path='baz')
        {'baz': GroupSpec(zarr_format=2, attributes={'foo': 'bar'}, members=None)}
        >>> to_flat(GroupSpec(members={'g1': g1}, attributes={'foo': 'bar'}))
        {'/g1': GroupSpec(zarr_format=2, attributes={'foo': 'bar'}, members=None), '': GroupSpec(zarr_format=2, attributes={'foo': 'bar'}, members=None)}
        """
        return to_flat(self, root_path=root_path)

    @classmethod
    def from_flat(cls, data: dict[str, AnyArraySpec | AnyGroupSpec]) -> Self:
        """
        Create a `GroupSpec` from a flat hierarchy representation. The flattened hierarchy is a
        `dict` with the following constraints: keys must be valid paths; values must
        be `ArraySpec` or `GroupSpec` instances.

        Parameters
        ----------
        data : Dict[str, ArraySpec | GroupSpec]
            A flattened representation of a Zarr hierarchy.

        Returns
        -------
        GroupSpec
            A `GroupSpec` representation of the hierarchy.

        Examples
        --------
        >>> from pydantic_zarr.v2 import GroupSpec, ArraySpec
        >>> import numpy as np
        >>> flat = {'': GroupSpec(attributes={'foo': 10}, members=None)}
        >>> GroupSpec.from_flat(flat)
        GroupSpec(zarr_format=2, attributes={'foo': 10}, members={})
        >>> flat = {
            '': GroupSpec(attributes={'foo': 10}, members=None),
            '/a': ArraySpec.from_array(np.arange(10))}
        >>> GroupSpec.from_flat(flat)
        GroupSpec(zarr_format=2, attributes={'foo': 10}, members={'a': ArraySpec(zarr_format=2, attributes={}, shape=(10,), chunks=(10,), dtype='<i8', fill_value=0, order='C', filters=None, dimension_separator='/', compressor=None)})
        """
        from_flated = from_flat_group(data)
        return cls(**from_flated.model_dump())


@overload
def from_zarr(element: zarr.Array, depth: int) -> AnyArraySpec: ...


@overload
def from_zarr(element: zarr.Group, depth: int) -> AnyGroupSpec: ...


def from_zarr(element: zarr.Array | zarr.Group, depth: int = -1) -> AnyArraySpec | AnyGroupSpec:
    """
    Recursively parse a `zarr.Group` or `zarr.Array` into an `ArraySpec` or `GroupSpec`.

    Parameters
    ----------
    element : zarr.Array | zarr.Group
        The `zarr.Array` or `zarr.Group` to model.
    depth : int, default = -1
        An integer which may be no lower than -1. If `element` is a `zarr.Group`, the `depth`
        parameter determines how deeply the hierarchy defined by `element` will be parsed.
        This argument has no effect if `element` is a `zarr.Array`.

    Returns
    -------
    ArraySpec | GroupSpec
        An instance of `GroupSpec` or `ArraySpec` that models the structure of the input Zarr group
        or array.
    """

    if isinstance(element, zarr.Array):
        return ArraySpec.from_zarr(element)
    else:
        return GroupSpec.from_zarr(element, depth=depth)


@overload
def to_zarr(
    spec: AnyArraySpec,
    store: Store,
    path: str,
    *,
    overwrite: bool = False,
    **kwargs: Any,
) -> zarr.Array: ...


@overload
def to_zarr(
    spec: AnyGroupSpec,
    store: Store,
    path: str,
    *,
    overwrite: bool = False,
    **kwargs: Any,
) -> zarr.Group: ...


def to_zarr(
    spec: AnyArraySpec | AnyGroupSpec,
    store: Store,
    path: str,
    *,
    overwrite: bool = False,
    **kwargs: Any,
) -> zarr.Array | zarr.Group:
    """
    Serialize a `GroupSpec` or `ArraySpec` to a Zarr group or array at a specific path in
    a Zarr store.

    Parameters
    ----------
    spec : ArraySpec | GroupSpec
        The `GroupSpec` or `ArraySpec` that will be serialized to storage.
    store : zarr.abc.store.BaseStore
        The storage backend that will manifest the Zarr group or array modeled by `spec`.
    path : str
        The location of the Zarr group or array inside the store.
    overwrite : bool, default = False
        Whether to overwrite existing objects in storage to create the Zarr group or array.
    **kwargs
        Additional keyword arguments will be

    Returns
    -------
    zarr.Array | zarr.Group
        A `zarr.Group` or `zarr.Array` that is structurally equivalent to `spec`.
        This operation will create metadata documents in the store.

    """
    return spec.to_zarr(store, path, overwrite=overwrite, **kwargs)


def to_flat(
    node: ArraySpec[Any] | GroupSpec[Any, Any], root_path: str = ""
) -> dict[str, AnyArraySpec | AnyGroupSpec]:
    """
    Flatten a `GroupSpec` or `ArraySpec`.

    Converts a `GroupSpec` or `ArraySpec` and a string, into a `dict` with string keys and
    values that are `GroupSpec` or `ArraySpec`.

    If the input is an `ArraySpec`, then this function just returns the dict `{root_path: node}`.

    If the input is a `GroupSpec`, then the resulting `dict` will contain a copy of the input
    with a null `members` attribute under the key `root_path`, as well as copies of the result of
    calling `flatten_node` on each element of `node.members`, each under a key created by joining
    `root_path` with a '/` character to the name of each member, and so on recursively for each
    sub-member.

    Parameters
    ----------
    node : `GroupSpec` | `ArraySpec`
        The node to flatten.
    root_path : `str`, default = ''
        The root path. If `node` is a `GroupSpec`, then the keys in `node.members` will be
        made relative to `root_path` when used as keys in the result dictionary.

    Returns
    -------
    Dict[str, ArraySpec | GroupSpec]
        A flattened representation of the hierarchy.

    Examples
    --------

    >>> from pydantic_zarr.v2 import flatten, GroupSpec
    >>> g1 = GroupSpec(members=None, attributes={'foo': 'bar'})
    >>> to_flat(g1)
    {'': GroupSpec(zarr_format=2, attributes={'foo': 'bar'}, members=None)}
    >>> to_flat(g1 root_path='baz')
    {'baz': GroupSpec(zarr_format=2, attributes={'foo': 'bar'}, members=None)}
    >>> to_flat(GroupSpec(members={'g1': g1}, attributes={'foo': 'bar'}))
    {'/g1': GroupSpec(zarr_format=2, attributes={'foo': 'bar'}, members=None), '': GroupSpec(zarr_format=2, attributes={'foo': 'bar'}, members=None)}
    """
    result = {}
    model_copy: AnyArraySpec | AnyGroupSpec
    if isinstance(node, ArraySpec):
        model_copy = node.model_copy(deep=True)
    else:
        model_copy = node.model_copy(deep=True, update={"members": None})
        if node.members is not None:
            for name, value in node.members.items():
                result.update(to_flat(value, f"{root_path}/{name}"))

    result[root_path] = model_copy
    # sort by increasing key length
    return dict(sorted(result.items(), key=lambda v: len(v[0])))


def from_flat(data: dict[str, ArraySpec | GroupSpec]) -> ArraySpec | GroupSpec:
    """
    Wraps `from_flat_group`, handling the special case where a Zarr array is defined at the root of
    a hierarchy and thus is not contained by a Zarr group.

    Parameters
    ----------

    data : Dict[str, ArraySpec | GroupSpec]
        A flat representation of a Zarr hierarchy. This is a `dict` with keys that are strings,
        and values that are either `GroupSpec` or `ArraySpec` instances.

    Returns
    -------
    ArraySpec | GroupSpec
        The `ArraySpec` or `GroupSpec` representation of the input data.

    Examples
    --------
    >>> from pydantic_zarr.v2 import from_flat, GroupSpec, ArraySpec
    >>> import numpy as np
    >>> tree = {'': ArraySpec.from_array(np.arange(10))}
    >>> from_flat(tree) # special case of a Zarr array at the root of the hierarchy
    ArraySpec(zarr_format=2, attributes={}, shape=(10,), chunks=(10,), dtype='<i8', fill_value=0, order='C', filters=None, dimension_separator='/', compressor=None)
    >>> tree = {'/foo': ArraySpec.from_array(np.arange(10))}
    >>> from_flat(tree) # note that an implicit Group is created
    GroupSpec(zarr_format=2, attributes={}, members={'foo': ArraySpec(zarr_format=2, attributes={}, shape=(10,), chunks=(10,), dtype='<i8', fill_value=0, order='C', filters=None, dimension_separator='/', compressor=None)})
    """

    # minimal check that the keys are valid
    invalid_keys = [key for key in data if key.endswith("/")]
    if len(invalid_keys) > 0:
        msg = f'Invalid keys {invalid_keys} found in data. Keys may not end with the "/"" character'
        raise ValueError(msg)

    if tuple(data.keys()) == ("",) and isinstance(next(iter(data.values())), ArraySpec):
        return next(iter(data.values()))
    else:
        return from_flat_group(data)


def from_flat_group(data: dict[str, AnyArraySpec | AnyGroupSpec]) -> AnyGroupSpec:
    """
    Generate a `GroupSpec` from a flat representation of a hierarchy, i.e. a `dict` with
    string keys (paths) and `ArraySpec` / `GroupSpec` values (nodes).

    Parameters
    ----------
    data : Dict[str, ArraySpec | GroupSpec]
        A flat representation of a Zarr hierarchy rooted at a Zarr group.

    Returns
    -------
    GroupSpec
        A `GroupSpec` that represents the hierarchy described by `data`.

    Examples
    --------
    >>> from pydantic_zarr.v2 import from_flat_group, GroupSpec, ArraySpec
    >>> import numpy as np
    >>> tree = {'/foo': ArraySpec.from_array(np.arange(10))}
    >>> from_flat_group(tree) # note that an implicit Group is created
    GroupSpec(zarr_format=2, attributes={}, members={'foo': ArraySpec(zarr_format=2, attributes={}, shape=(10,), chunks=(10,), dtype='<i8', fill_value=0, order='C', filters=None, dimension_separator='/', compressor=None)})
    """
    root_name = ""
    sep = "/"
    # arrays that will be members of the returned GroupSpec
    member_arrays: dict[str, AnyArraySpec] = {}
    # groups, and their members, that will be members of the returned GroupSpec.
    # this dict is populated by recursively applying `from_flat_group` function.
    member_groups: dict[str, AnyGroupSpec] = {}
    # this dict collects the arrayspecs and groupspecs that belong to one of the members of the
    # groupspecs we are constructing. They will later be aggregated in a recursive step that
    # populates member_groups
    submember_by_parent_name: dict[str, dict[str, AnyArraySpec | AnyGroupSpec]] = {}
    # copy the input to ensure that mutations are contained inside this function
    data_copy = data.copy()
    # Get the root node
    try:
        # The root node is a GroupSpec with the key ""
        root_node = data_copy.pop(root_name)
        if isinstance(root_node, ArraySpec):
            raise ValueError("Got an ArraySpec as the root node. This is invalid.")  # noqa: TRY004
    except KeyError:
        # If a root node was not found, create a default one
        root_node = GroupSpec(attributes={}, members=None)

    # partition the tree (sans root node) into 2 categories: (arrays, groups + their members).
    for key, value in data_copy.items():
        key_parts = key.split(sep)
        if key_parts[0] != root_name:
            raise ValueError(f'Invalid path: {key} does not start with "{root_name}{sep}".')

        subparent_name = key_parts[1]
        if len(key_parts) == 2:
            # this is an array or group that belongs to the group we are ultimately returning
            if isinstance(value, ArraySpec):
                member_arrays[subparent_name] = value
            else:
                if subparent_name not in submember_by_parent_name:
                    submember_by_parent_name[subparent_name] = {}
                submember_by_parent_name[subparent_name][root_name] = value
        else:
            # these are groups or arrays that belong to one of the member groups
            # not great that we repeat this conditional dict initialization
            if subparent_name not in submember_by_parent_name:
                submember_by_parent_name[subparent_name] = {}
            submember_by_parent_name[subparent_name][sep.join([root_name, *key_parts[2:]])] = value

    # recurse
    for subparent_name, submemb in submember_by_parent_name.items():
        member_groups[subparent_name] = from_flat_group(submemb)

    return GroupSpec(members={**member_groups, **member_arrays}, attributes=root_node.attributes)


def auto_chunks(data: Any) -> tuple[int, ...]:
    """
    Guess chunks from:
      input with a `chunksize` attribute, or
      input with a `chunks` attribute, or,
      input with `shape` and `dtype` attributes
    """
    if hasattr(data, "chunksize"):
        return data.chunksize
    if hasattr(data, "chunks"):
        return data.chunks
    return _guess_chunks(data.shape, np.dtype(data.dtype).itemsize)


def auto_attributes(data: Any) -> Mapping[str, Any]:
    """
    Guess attributes from:
        input with an `attrs` attribute, or
        input with an `attributes` attribute,
        or anything (returning {})
    """
    if hasattr(data, "attrs"):
        return data.attrs
    if hasattr(data, "attributes"):
        return data.attributes
    return {}


def auto_fill_value(data: Any) -> Any:
    """
    Guess fill value from an input with a `fill_value` attribute, returning 0 otherwise.
    """
    if hasattr(data, "fill_value"):
        return data.fill_value
    return 0


def auto_compresser(data: Any) -> Codec | None:
    """
    Guess compressor from an input with a `compressor` attribute, returning `None` otherwise.
    """
    if hasattr(data, "compressor"):
        return data.compressor
    return None


def auto_filters(data: Any) -> list[Codec] | None:
    """
    Guess filters from an input with a `filters` attribute, returning `None` otherwise.
    """
    if hasattr(data, "filters"):
        return data.filters
    return None


def auto_order(data: Any) -> MemoryOrder:
    """
    Guess array order from an input with an `order` attribute, returning "C" otherwise.
    """
    if hasattr(data, "order"):
        if data.order in get_args(MemoryOrder):
            return cast("MemoryOrder", data.order)
        else:
            raise ValueError(f"Order attribute not in {get_args(MemoryOrder)}")
    return "C"


def auto_dimension_separator(data: Any) -> DimensionSeparator:
    """
    Guess dimension separator from an input with a `dimension_separator` attribute, returning "/" otherwise.
    """
    if hasattr(data, "dimension_separator"):
        if data.dimension_separator in get_args(DimensionSeparator):
            return cast("DimensionSeparator", data.dimension_separator)
        else:
            raise ValueError(f"Dimension separator attribute not in {get_args(DimensionSeparator)}")
    return "/"


def _guess_chunks(shape: tuple[int, ...], typesize: int) -> tuple[int, ...]:
    """
    Vendored from zarr-python v2.

    Guess an appropriate chunk layout for an array, given its shape and
    the size of each element in bytes.  Will allocate chunks only as large
    as MAX_SIZE.  Chunks are generally close to some power-of-2 fraction of
    each axis, slightly favoring bigger values for the last index.
    Undocumented and subject to change without warning.
    """

    CHUNK_BASE = 256 * 1024  # Multiplier by which chunks are adjusted
    CHUNK_MIN = 128 * 1024  # Soft lower limit (128k)
    CHUNK_MAX = 64 * 1024 * 1024  # Hard upper limit

    ndims = len(shape)
    # require chunks to have non-zero length for all dimensions
    chunks = np.maximum(np.array(shape, dtype="=f8"), 1)

    # Determine the optimal chunk size in bytes using a PyTables expression.
    # This is kept as a float.
    dset_size = np.prod(chunks) * typesize
    target_size = CHUNK_BASE * (2 ** np.log10(dset_size / (1024.0 * 1024)))

    if target_size > CHUNK_MAX:
        target_size = CHUNK_MAX
    elif target_size < CHUNK_MIN:
        target_size = CHUNK_MIN

    idx = 0
    while True:
        # Repeatedly loop over the axes, dividing them by 2.  Stop when:
        # 1a. We're smaller than the target chunk size, OR
        # 1b. We're within 50% of the target chunk size, AND
        # 2. The chunk is smaller than the maximum chunk size

        chunk_bytes = np.prod(chunks) * typesize

        if (
            chunk_bytes < target_size or abs(chunk_bytes - target_size) / target_size < 0.5
        ) and chunk_bytes < CHUNK_MAX:
            break

        if np.prod(chunks) == 1:
            break  # Element size larger than CHUNK_MAX

        chunks[idx % ndims] = math.ceil(chunks[idx % ndims] / 2.0)
        idx += 1

    return tuple(int(x) for x in chunks)<|MERGE_RESOLUTION|>--- conflicted
+++ resolved
@@ -169,15 +169,9 @@
     attributes: TAttr = cast(TAttr, {})
     shape: tuple[int, ...]
     chunks: tuple[int, ...]
-<<<<<<< HEAD
     dtype: DtypeStr | list[tuple[Any, ...]]
     fill_value: FillValue = 0
-    order: Literal["C", "F"] = "C"
-=======
-    dtype: DtypeStr
-    fill_value: int | float | None = 0
     order: MemoryOrder = "C"
->>>>>>> 815f5b72
     filters: list[CodecDict] | None = None
     dimension_separator: Annotated[
         DimensionSeparator, BeforeValidator(parse_dimension_separator)
