--- conflicted
+++ resolved
@@ -305,7 +305,6 @@
     assert spec.dimension_names == expected_names
 
 
-<<<<<<< HEAD
 def test_typed_members() -> None:
     """
     Test GroupSpec creation with typed members
@@ -346,7 +345,8 @@
 
     zg = GroupSpec.from_flat(flat).to_zarr({}, path="")
     ExpectedGroup.from_zarr(zg)
-=======
+
+
 def test_arrayspec_with_methods() -> None:
     """
     Test that ArraySpec with_* methods create new validated copies
@@ -446,5 +446,4 @@
 
     # Test that validation fails with invalid member names
     with pytest.raises(ValidationError, match='Strings containing "/" are invalid'):
-        spec.with_members({"a/b": ArraySpec.from_array(np.arange(10), attributes={})})
->>>>>>> 157dacdd
+        spec.with_members({"a/b": ArraySpec.from_array(np.arange(10), attributes={})})