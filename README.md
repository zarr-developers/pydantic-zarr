--- conflicted
+++ resolved
@@ -10,11 +10,9 @@
 
 ## Help
 
-<<<<<<< HEAD
-See the [documentation](https://d-v-b.github.io/pydantic-zarr/) for detailed information about this project.
-=======
+
 See the [documentation](https://janelia-cellmap.github.io/pydantic-zarr/) for detailed information about this project. 
->>>>>>> 17b02546
+
 
 ## Example
 
